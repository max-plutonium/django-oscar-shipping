# SOME DESCRIPTIVE TITLE.
# Copyright (C) YEAR THE PACKAGE'S COPYRIGHT HOLDER
# This file is distributed under the same license as the PACKAGE package.
# FIRST AUTHOR <EMAIL@ADDRESS>, YEAR.
#
msgid ""
msgstr ""
"Project-Id-Version: \n"
"Report-Msgid-Bugs-To: \n"
<<<<<<< HEAD
"POT-Creation-Date: 2015-09-17 19:55+0300\n"
"PO-Revision-Date: 2016-06-06 15:54+0300\n"
=======
"POT-Creation-Date: 2016-06-21 23:13+0300\n"
"PO-Revision-Date: 2016-06-06 20:53+0300\n"
"Last-Translator: \n"
"Language-Team: \n"
>>>>>>> c65d7a20
"Language: ru_RU\n"
"MIME-Version: 1.0\n"
"Content-Type: text/plain; charset=UTF-8\n"
"Content-Transfer-Encoding: 8bit\n"
<<<<<<< HEAD
"Last-Translator: \n"
"Language-Team: \n"
"X-Generator: Poedit 1.8.7\n"

#: checkout/views.py:25
msgid "Your submitted shipping method is not permitted"
msgstr "Выбранный способ доставки, не доступен"
=======
"X-Generator: Poedit 1.8.8\n"
>>>>>>> c65d7a20

#: checkout/views.py:33
#, python-format
msgid "Shipping method %s selected"
msgstr "%s - доставка выбрана"

#: facade/emspost.py:25
msgid "Russian Cities"
msgstr "Города России"

#: facade/emspost.py:26
msgid "Regions of Russia"
msgstr "Регионы России"

#: facade/emspost.py:27
msgid "All Russian Regions and Cities"
msgstr "Все города и регионы России"

#: facade/emspost.py:28
msgid "Foreign Countries"
msgstr "Зарубежные страны"

#: facade/emspost.py:94
msgid "Sorry. EMS API is offline right now"
msgstr "Извините. EMS API сейчас офлайн"

#: facade/forms.py:39 facade/forms.py:48 facade/forms.py:96
#: facade/forms.py:104
msgid "Destination city"
msgstr "Место назначения"

#: facade/forms.py:67
msgid "Type of transportation"
msgstr "Способ транспортировки"

#: facade/forms.py:68
msgid "Please choose the transportation type"
msgstr "Выберите способ транспортировки"

#: facade/pecom.py:24
msgid "Auto"
msgstr "Авто"

#: facade/pecom.py:25
msgid "Avia"
msgstr "Авиа"

#: facade/pecom.py:319
#, python-format
msgid "Branch: %s"
msgstr "Филиал: %s"

#: methods.py:19
msgid "Self-service Pickup and shipping"
msgstr "Самовывоз"

#: methods.py:20
msgid "Customers can pick up goods in the central store"
msgstr "Клиенты могут забрать товар самовывозом"

#: models.py:34
msgid "PEC API ver. 1.0"
msgstr "ПЭК API ver. 1.0"

#: models.py:35
msgid "EMS Russian Post REST API"
msgstr "EMS Почта России REST API"

#: models.py:36
msgid "DHL API (not ready yet)"
msgstr "DHL API (в разработке)"

#: models.py:37
msgid "USPS API (not ready yet)"
msgstr "USPS API (в разработке)"

#: models.py:96
msgid "Online"
<<<<<<< HEAD
msgstr "Включен"
=======
msgstr "Онлайн"
>>>>>>> c65d7a20

#: models.py:97
msgid "Offline"
<<<<<<< HEAD
msgstr "Отключен"
=======
msgstr "Оффлайн"
>>>>>>> c65d7a20

#: models.py:98
msgid "Disabled"
msgstr "Отключено"

#: models.py:103
msgid "Order includes shipping charges"
msgstr "Стоимость доставки включена в заказ"

#: models.py:104
msgid "Shipping is paid by buyer"
msgstr "Доставка оплачивается покупателем"

#: models.py:107
msgid "API username"
msgstr "Имя пользователя API"

#: models.py:108
msgid "API key"
msgstr "ключ API"

#: models.py:109
msgid "API type"
msgstr "тип API"

#: models.py:113
msgid "City of origin"
msgstr "Место отправления"

#: models.py:114
msgid "active"
msgstr "активно"

#: models.py:115
msgid "Use this method in checkout?"
msgstr "Использовать этот способ?"

#: models.py:117
msgid "status"
msgstr "статус"

#: models.py:122
msgid "payment type"
msgstr "тип оплаты"

#: models.py:131
msgid "Containers or boxes"
msgstr "Коробки и контейнеры"

#: models.py:132
msgid "Containers or boxes could be used for packing"
msgstr "Коробки и контейнеры, которые могут использоваться для упаковки"

#: models.py:167
msgid "ERROR! There is no shipping address for charge calculation!\n"
msgstr "Ошибка! Отсутствует адрес для расчета стоимости! \n"

#: models.py:169
#, python-brace-format
msgid ""
"Approximated shipping price\n"
"                                for {weight} kg from {origin} \n"
"                                to {destination}\n"
msgstr ""
"Примерная цена доставки \n"
"                                за {weight}кг из {origin} \n"
"                                в {destination}\n"

#: models.py:212
#, python-format
msgid ""
"%s API is offline. Cant \n"
"                                        calculate anything. Sorry!"
msgstr ""
"%s API отключено. Рассчет \n"
"                                        невозможен. Sorry!"

#: models.py:214
msgid "Please, choose another shipping method!"
msgstr "Выберите другой способ доставки!"

#: models.py:217
#, python-format
msgid ""
"City of origin '%s' not found \n"
"                                      in the shipping company \n"
"                                      postcodes to calculate charge."
msgstr ""
"Пункт отправки '%s' не найден \n"
"                                      в списке кодов данной службы "
"доставки \n"
"                                      необходимых для рассчета стоимости "
"доставки."

#: models.py:220
#, python-format
msgid ""
"It seems like we couldnt find code \n"
"                                        for the city of origin (%s).\n"
"                                        Please, select it manually, choose "
"another \n"
"                                        address or another shipping method.\n"
"                                    "
msgstr ""
"Похоже, код выбранного \n"
"                                        пункта отправки (%s).\n"
"                                        Вы можете попытаться найти город "
"вручную, \n"
"                                        выбрать другой адрес или другой "
"способ доставки.\n"
"                                    "

#: models.py:229
#, python-brace-format
msgid ""
"Cant find destination city '{title}' \n"
"                                      to calculate charge. \n"
"                                      Errors: {errors}"
msgstr ""
<<<<<<< HEAD
"Невозможно рассчитать стоимость, не найден пункт назначения: '%s' \n"
"Ошибка: %s"
=======
"Невозможно рассчитать стоимость, не найден пункт назначения: <strong>{title} "
"</strong>\n"
"Ошибка:  {errors}"
>>>>>>> c65d7a20

#: models.py:232
#, python-format
msgid ""
"It seems like we cant find code \n"
"                                        for the city of destination (%s).\n"
"                                        Please, select it manually, choose \n"
"                                        another address or another shipping "
"method.\n"
"                                    "
msgstr ""
<<<<<<< HEAD
"Не найден код пункта назначения (%s).\n"
"                                        Вы можете поробовать найти его "
"вручную, выбрать другой адрес или другой способ доставки.\n"
=======
"Код пункта назначения не найден \n"
"                                        (%s).\n"
"                                        Вы можете попытаться найти город "
"вручную, \n"
"                                        выбрать другой адрес или другой "
"способ доставки.\n"
>>>>>>> c65d7a20
"                                    "

#: models.py:241
#, python-format
msgid "Found too many destinations for given city (%s)"
<<<<<<< HEAD
msgstr ""
"Найдено слишком много адресов для данного города <strong>(%s)</strong>"
=======
msgstr "Найдено слишком много вариантов для выбранного города (%s)"
>>>>>>> c65d7a20

#: models.py:242
msgid "Please refine your shipping address"
msgstr "Уточните адрес доставки"

#: models.py:247
#, python-format
msgid ""
"Error occured during charge \n"
"                                        calculation for given city (%s)"
msgstr "При расчете стоимости для (%s) произошла ошибка"

#: models.py:249
#, python-format
msgid "API error was: %s"
msgstr "Сообщение API: (%s)"

#: models.py:275
msgid "API-based Shipping Method"
msgstr ""

#: models.py:276
msgid "API-based Shipping Methods"
msgstr ""

#: models.py:281
msgid "Name"
msgstr "Название"

#: models.py:282
msgid "Description"
msgstr "Описание"

#: models.py:284
msgid "Image"
msgstr "Изображение"

#: models.py:286
msgid "Height, m"
msgstr "Высота, м"

#: models.py:289
msgid "Width, m"
msgstr "Ширина, м"

#: models.py:292
msgid "Lenght, m"
msgstr "Длина, м"

#: models.py:295
msgid "Max loading, kg"
msgstr "Макс нагрузка, кг"

#: models.py:307
msgid "Shipping Container"
msgstr "Транспортный контейнер"

#: models.py:308
msgid "Shipping Containers"
msgstr "Перевозка контейнеров"

#: packers.py:96
#, python-format
msgid "virtual volume (%s)"
msgstr "вирт. контейнер объемом %s"

#: templates/oscar_shipping/partials/details_form.html:7
msgid "Oops! We found some errors:"
msgstr "Есть ошибки!"

#: templates/oscar_shipping/partials/details_form.html:25
msgid "Oops! We found some errors"
msgstr "Есть ошибки!"

#: templates/oscar_shipping/partials/details_form.html:25
msgid "please check the error messages below and try again"
msgstr "проверьте сообщение об ошибке и попробуйте снова"

#: templates/oscar_shipping/partials/emspost_messages.html:3
msgid ""
"\n"
"Details of shipping cost calculated by <strong>EMS</strong>\n"
msgstr ""
"\n"
"Подробная информация о стоимости доставки <strong>EMS Почта России</strong>\n"

#: templates/oscar_shipping/partials/emspost_messages.html:8
#: templates/oscar_shipping/partials/pecom_messages.html:17
#, python-format
msgid ""
"\n"
"From <strong>%(origin)s</strong> to <strong>%(destination)s</strong>.<br>\n"
"Brutto: %(total_weight)s kg.<br>\n"
"Items:"
msgstr ""
"\n"
"Из <strong>%(origin)s</strong> в <strong>%(destination)s</strong>.<br>\n"
"Вес (брутто): %(total_weight)s кг.<br>\n"
"Груз:"

#: templates/oscar_shipping/partials/emspost_messages.html:14
#, python-format
msgid ""
"\n"
"<li>%(name)s ( %(weight)s kg, %(vol)sm<sup>3</sup>)</li>\n"
msgstr ""
"\n"
"<li>%(name)s ( %(weight)s кг, %(vol)sм<sup>3</sup>)</li>\n"

#: templates/oscar_shipping/partials/emspost_messages.html:20
#, python-format
msgid ""
"\n"
"Estimated delivery time: from %(min)s to %(max)s days.\n"
msgstr ""
"\n"
"Примерное время доставки:  от %(min)s до %(max)s дней.\n"

#: templates/oscar_shipping/partials/pecom_messages.html:3
#, python-format
msgid ""
"\n"
"Details of shipping cost calculated by <strong>PEC</strong>.\n"
"Transport type: <b>%(name)s</b><br>\n"
"including:\n"
msgstr ""
"\n"
"Подробная информация о стоимости доставки компанией<strong>ПЭК</strong>.<br /"
">\n"
"Транспорт: <b>%(name)s</b><br />\n"
"Подробно:\n"

#: templates/oscar_shipping/partials/pecom_messages.html:23
#, python-format
msgid ""
"\n"
"\t\t<li>%(name)s ( %(weight)s kg, %(vol)sm<sup>3</sup>)</li>\n"
"\t"
msgstr ""
"\n"
"\t\t<li>%(name)s ( %(weight)sкг, %(vol)sм<sup>3</sup>)</li>\n"
"\t"

#: templates/oscar_shipping/partials/pecom_options.html:4
msgid "including:"
msgstr "включая:"

#: views.py:162
msgid "Oops. API is offline right now. Sorry."
msgstr "УПС. Прямо сейчас API в оффлайне. Извините."

#: views.py:165
#, python-format
msgid "API is offline right now. Sorry. (%s)"
<<<<<<< HEAD
msgstr "API службы доставки отключено сейчас. (%s)"
=======
msgstr "API в оффлайне. Извините. (%s)"
>>>>>>> c65d7a20

#: views.py:169
#, python-format
msgid "Calculator said: %s"
msgstr "Сообщение калькулятора: %s"

#~ msgid "Your submitted shipping method is not permitted"
#~ msgstr "Выбранный способ доставки недоступен"<|MERGE_RESOLUTION|>--- conflicted
+++ resolved
@@ -7,30 +7,15 @@
 msgstr ""
 "Project-Id-Version: \n"
 "Report-Msgid-Bugs-To: \n"
-<<<<<<< HEAD
-"POT-Creation-Date: 2015-09-17 19:55+0300\n"
-"PO-Revision-Date: 2016-06-06 15:54+0300\n"
-=======
 "POT-Creation-Date: 2016-06-21 23:13+0300\n"
 "PO-Revision-Date: 2016-06-06 20:53+0300\n"
 "Last-Translator: \n"
 "Language-Team: \n"
->>>>>>> c65d7a20
 "Language: ru_RU\n"
 "MIME-Version: 1.0\n"
 "Content-Type: text/plain; charset=UTF-8\n"
 "Content-Transfer-Encoding: 8bit\n"
-<<<<<<< HEAD
-"Last-Translator: \n"
-"Language-Team: \n"
-"X-Generator: Poedit 1.8.7\n"
-
-#: checkout/views.py:25
-msgid "Your submitted shipping method is not permitted"
-msgstr "Выбранный способ доставки, не доступен"
-=======
 "X-Generator: Poedit 1.8.8\n"
->>>>>>> c65d7a20
 
 #: checkout/views.py:33
 #, python-format
@@ -109,19 +94,11 @@
 
 #: models.py:96
 msgid "Online"
-<<<<<<< HEAD
-msgstr "Включен"
-=======
 msgstr "Онлайн"
->>>>>>> c65d7a20
 
 #: models.py:97
 msgid "Offline"
-<<<<<<< HEAD
-msgstr "Отключен"
-=======
 msgstr "Оффлайн"
->>>>>>> c65d7a20
 
 #: models.py:98
 msgid "Disabled"
@@ -241,14 +218,9 @@
 "                                      to calculate charge. \n"
 "                                      Errors: {errors}"
 msgstr ""
-<<<<<<< HEAD
-"Невозможно рассчитать стоимость, не найден пункт назначения: '%s' \n"
-"Ошибка: %s"
-=======
 "Невозможно рассчитать стоимость, не найден пункт назначения: <strong>{title} "
 "</strong>\n"
 "Ошибка:  {errors}"
->>>>>>> c65d7a20
 
 #: models.py:232
 #, python-format
@@ -260,29 +232,18 @@
 "method.\n"
 "                                    "
 msgstr ""
-<<<<<<< HEAD
-"Не найден код пункта назначения (%s).\n"
-"                                        Вы можете поробовать найти его "
-"вручную, выбрать другой адрес или другой способ доставки.\n"
-=======
 "Код пункта назначения не найден \n"
 "                                        (%s).\n"
 "                                        Вы можете попытаться найти город "
 "вручную, \n"
 "                                        выбрать другой адрес или другой "
 "способ доставки.\n"
->>>>>>> c65d7a20
 "                                    "
 
 #: models.py:241
 #, python-format
 msgid "Found too many destinations for given city (%s)"
-<<<<<<< HEAD
-msgstr ""
-"Найдено слишком много адресов для данного города <strong>(%s)</strong>"
-=======
 msgstr "Найдено слишком много вариантов для выбранного города (%s)"
->>>>>>> c65d7a20
 
 #: models.py:242
 msgid "Please refine your shipping address"
@@ -437,11 +398,7 @@
 #: views.py:165
 #, python-format
 msgid "API is offline right now. Sorry. (%s)"
-<<<<<<< HEAD
-msgstr "API службы доставки отключено сейчас. (%s)"
-=======
 msgstr "API в оффлайне. Извините. (%s)"
->>>>>>> c65d7a20
 
 #: views.py:169
 #, python-format
